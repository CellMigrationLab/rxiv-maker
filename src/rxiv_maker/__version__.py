--- conflicted
+++ resolved
@@ -1,11 +1,7 @@
 """Version information for rxiv-maker."""
 
-<<<<<<< HEAD
 __version__ = "1.4.17"
-=======
-__version__ = "1.4.16"
->>>>>>> 40fd37ee
-__version_tuple__ = (1, 4, 16)
+__version_tuple__ = (1, 4, 17)
 
 # Note: Docker images v1.8+ use mermaid.ink API for diagram processing
 # This improves cross-platform compatibility and performance