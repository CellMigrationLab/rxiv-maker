name: Container Engines Test

on:
  # Manual trigger for container engine testing
  workflow_dispatch:
    inputs:
      test_podman:
        description: 'Test Podman engine'
        required: false
        default: true
        type: boolean
      test_docker:
        description: 'Test Docker engine'
        required: false
        default: true
        type: boolean

  # Also run on changes to container engine code
  pull_request:
    branches: [main, dev]
    paths:
      - 'src/rxiv_maker/engines/**'
      - 'src/rxiv_maker/docker/**'
      - 'tests/integration/**'
      - '.github/workflows/container-engines*.yml'

# Minimal permissions
permissions:
  contents: read

# Cancel previous runs on same PR
concurrency:
  group: container-engines-${{ github.ref }}
  cancel-in-progress: true

env:
  FORCE_COLOR: 1
  UV_SYSTEM_PYTHON: 1
  PYTHONIOENCODING: utf-8

jobs:
  container-test:
    name: Test ${{ matrix.engine }} Engine
    runs-on: ubuntu-latest
    timeout-minutes: 20

    strategy:
      fail-fast: false
      matrix:
        engine: [docker, podman]

    steps:
      - name: Checkout code
<<<<<<< HEAD
        uses: actions/checkout@v4
=======
        uses: actions/checkout@v5
        with:
          fetch-depth: 1

      - name: Set up Python
        uses: actions/setup-python@v5
        with:
          python-version: '3.11'

      - name: Install uv
        uses: astral-sh/setup-uv@v6
        with:
          version: 'latest'
          enable-cache: true

      - name: Setup Docker
        if: matrix.engine == 'docker' && (github.event_name == 'workflow_dispatch' && inputs.test_docker || github.event_name == 'pull_request')
        run: |
          echo "🐳 Docker is pre-installed on GitHub Actions runners"
          docker --version
>>>>>>> 92fb9c59

      - name: Setup ${{ matrix.engine }}
        run: |
          if [ "${{ matrix.engine }}" == "docker" ]; then
            echo "🐳 Docker is pre-installed on GitHub Actions runners"
            docker --version
          else
            echo "🦭 Setting up Podman..."
            sudo apt-get update
            sudo apt-get install -y podman
            podman --version
          fi

      - name: Install uv
        uses: astral-sh/setup-uv@v4
        with:
          version: "latest"

      - name: Set up Python and install dependencies
        run: |
          uv python install 3.11
          uv sync --dev --all-extras

      - name: Prepare container image
        id: prepare
        run: |
          echo "🔍 Getting Docker image for testing..."

          # Try to use pre-built image first (from docker-build workflow)
          if docker pull henriqueslab/rxiv-maker-base:latest 2>/dev/null; then
            echo "✅ Using pre-built image from registry"

            # Tag for Podman if needed
            if [ "${{ matrix.engine }}" == "podman" ]; then
              # Pull image using Podman
              podman pull docker.io/henriqueslab/rxiv-maker-base:latest
            fi

            echo "image_ready=true" >> $GITHUB_OUTPUT
          else
            echo "⚠️ Pre-built image not available, building locally..."

            # Simple local build
            if [ "${{ matrix.engine }}" == "docker" ]; then
              docker build -t henriqueslab/rxiv-maker-base:latest -f src/docker/images/base/Dockerfile .
            else
              podman build -t henriqueslab/rxiv-maker-base:latest -f src/docker/images/base/Dockerfile .
            fi

            if [ $? -eq 0 ]; then
              echo "✅ Local build successful"
              echo "image_ready=true" >> $GITHUB_OUTPUT
            else
              echo "❌ Local build failed"
              echo "image_ready=false" >> $GITHUB_OUTPUT
            fi
          fi

      - name: Test container functionality
        if: steps.prepare.outputs.image_ready == 'true'
        env:
          RXIV_ENGINE: ${{ matrix.engine == 'docker' && 'DOCKER' || 'PODMAN' }}
        run: |
          echo "🧪 Testing ${{ matrix.engine }} engine functionality..."

          # Basic container test
          ${{ matrix.engine }} run --rm henriqueslab/rxiv-maker-base:latest python3 -c "
          import sys
          print(f'✅ Container test passed - Python {sys.version[:5]}')
          "

          # Test rxiv-maker integration tests that require containers
          echo "🔬 Running container-specific integration tests..."
          uv run pytest tests/integration/ \
            -m "integration and requires_${{ matrix.engine }}" \
            --maxfail=3 --tb=short -v || true

      - name: Report results
        run: |
          if [ "${{ steps.prepare.outputs.image_ready }}" == "true" ]; then
            echo "✅ ${{ matrix.engine }} engine tests completed successfully"
          else
            echo "⚠️ ${{ matrix.engine }} engine tests skipped due to image preparation issues"
          fi<|MERGE_RESOLUTION|>--- conflicted
+++ resolved
@@ -51,30 +51,9 @@
 
     steps:
       - name: Checkout code
-<<<<<<< HEAD
-        uses: actions/checkout@v4
-=======
         uses: actions/checkout@v5
         with:
           fetch-depth: 1
-
-      - name: Set up Python
-        uses: actions/setup-python@v5
-        with:
-          python-version: '3.11'
-
-      - name: Install uv
-        uses: astral-sh/setup-uv@v6
-        with:
-          version: 'latest'
-          enable-cache: true
-
-      - name: Setup Docker
-        if: matrix.engine == 'docker' && (github.event_name == 'workflow_dispatch' && inputs.test_docker || github.event_name == 'pull_request')
-        run: |
-          echo "🐳 Docker is pre-installed on GitHub Actions runners"
-          docker --version
->>>>>>> 92fb9c59
 
       - name: Setup ${{ matrix.engine }}
         run: |
@@ -89,7 +68,7 @@
           fi
 
       - name: Install uv
-        uses: astral-sh/setup-uv@v4
+        uses: astral-sh/setup-uv@v6
         with:
           version: "latest"
 
